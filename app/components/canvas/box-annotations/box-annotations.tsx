--- conflicted
+++ resolved
@@ -103,40 +103,7 @@
     } catch (error) {
       return { x: 0, y: 0 };
     }
-<<<<<<< HEAD
-  }, []); // Remove imageRef dependency for stability
-
-  // Helper function to generate unique annotation ID
-  const generateAnnotationId = useCallback(() => {
-    return `box-${Date.now()}-${Math.random().toString(36).substr(2, 9)}`;
-  }, []);
-
-  // Helper function to calculate dialog position with viewport boundary checks
-  const calculateDialogPosition = useCallback((x: number, y: number): { x: number; y: number } => {
-    const imageElement = imageRef.current;
-    if (!imageElement) return { x: 0, y: 0 };
-
-    const rect = imageElement.getBoundingClientRect();
-    const dialogX = rect.left + (x / 100) * rect.width;
-    const dialogY = rect.top + (y / 100) * rect.height;
-
-    // Check viewport boundaries and adjust if necessary
-    const viewportWidth = window.innerWidth;
-    const viewportHeight = window.innerHeight;
-    const dialogWidth = 220; // Approximate dialog width
-    const dialogHeight = 120; // Approximate dialog height
-
-    const adjustedX = Math.min(dialogX, viewportWidth - dialogWidth - DIALOG_OFFSET);
-    const adjustedY = Math.min(dialogY, viewportHeight - dialogHeight - DIALOG_OFFSET);
-
-    return {
-      x: Math.max(DIALOG_OFFSET, adjustedX),
-      y: Math.max(DIALOG_OFFSET, adjustedY)
-    };
-  }, []);
-=======
   }, [imageRef]);
->>>>>>> fe3129c8
 
   // Helper function to generate unique annotation ID
   const generateAnnotationId = useCallback(() => {
