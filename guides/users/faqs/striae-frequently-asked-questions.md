--- conflicted
+++ resolved
@@ -3,13 +3,8 @@
 
 1. [🔐 Login & Authentication](#-login--authentication)
 2. [📊 Case Management](#-case-management)  
-<<<<<<< HEAD
-3. [� Case Import & Review System](#-case-import--review-system)
-4. [�📤 Case Data Export](#-case-data-export)
-=======
 3. [📥 Case Import & Review System](#-case-import--review-system)
 4. [📤 Case Data Export](#-case-data-export)
->>>>>>> ab8006de
 5. [🎯 Image Annotation](#-image-annotation)
 6. [📄 PDF Generation](#-pdf-generation)
 7. [👤 Account Deletion](#-account-deletion)
@@ -49,11 +44,63 @@
 
 ***
 
-<<<<<<< HEAD
+## 📥 Case Import & Review System
+
+**Q: How do I import a case that was shared with me?**
+
+A: To import a shared case, use the "Import Case" feature in the case management panel. Click "Import Case" and select the ZIP file that was shared with you (this should be a complete case export from another Striae user). Only ZIP files (.zip) exported from Striae are accepted for security reasons. Once uploaded, the system will extract and import all case data, images, and annotations. The imported case will be added to your case list and you can immediately start reviewing the annotations and data.
+
+**Q: What happens when I import a case - can I edit it?**
+
+A: Imported cases are automatically set to **read-only mode** to preserve the integrity of the original work. You can view all annotations, images, case details, and generate PDF reports, but you cannot modify any of the data, annotations, or upload new images. This read-only protection ensures that imported forensic evidence maintains its original state for chain of custody and audit purposes. If you need to work with similar data, create a new case instead.
+
+**Q: Can I tell if a case was imported from someone else?**
+
+A: Yes! Imported cases are clearly marked with a special "Read-Only" badge in the case management panel and throughout the interface. Additionally, you'll see read-only indicators on all editing features, and the case review panel will display "Read-Only Mode" status. This visual distinction helps you immediately identify which cases are your original work versus cases that were shared with you.
+
+**Q: What's included when I import a case ZIP file?**
+
+A: When you import a case ZIP file, you receive the complete case package including all original images, comprehensive annotation data (all 22 data fields), box annotations with precise coordinates and colors, case metadata and timestamps, and file organization exactly as it was in the original case. The import process preserves all visual elements, classifications, support levels, and detailed notes to maintain complete forensic documentation.
+
+**Q: Why can't I import other file types besides ZIP files?**
+
+A: Striae only accepts ZIP files for case import to ensure security and data integrity. ZIP files from Striae exports contain a verified structure with all necessary components (images, data files, metadata) in a standardized format. This restriction prevents potential security issues from unknown file types and ensures that only legitimate Striae case exports can be imported, maintaining the chain of custody for forensic evidence.
+
+**Q: What should I do if my case import fails?**
+
+A: If case import fails, first verify that you're uploading a valid ZIP file exported from Striae. Check that the file isn't corrupted and that you have a stable internet connection. The system will display specific error messages to help diagnose the issue. Common problems include invalid file formats (ensure it's a .zip file), corrupted ZIP files, or network connectivity issues. If problems persist, try importing the case again or contact support with details about the error message.
+
+***
+
+## 📥 Case Import & Review System
+
+**Q: How do I import a case that was shared with me?**
+
+A: To import a shared case, use the "Import Case" feature in the case management panel. Click "Import Case" and select the ZIP file that was shared with you (this should be a complete case export from another Striae user). Only ZIP files (.zip) exported from Striae are accepted for security reasons. Once uploaded, the system will extract and import all case data, images, and annotations. The imported case will be added to your case list and you can immediately start reviewing the annotations and data.
+
+**Q: What happens when I import a case - can I edit it?**
+
+A: Imported cases are automatically set to **read-only mode** to preserve the integrity of the original work. You can view all annotations, images, case details, and generate PDF reports, but you cannot modify any of the data, annotations, or upload new images. This read-only protection ensures that imported forensic evidence maintains its original state for chain of custody and audit purposes. If you need to work with similar data, create a new case instead.
+
+**Q: Can I tell if a case was imported from someone else?**
+
+A: Yes! Imported cases are clearly marked with a special "Read-Only" badge in the case management panel and throughout the interface. Additionally, you'll see read-only indicators on all editing features, and the case review panel will display "Read-Only Mode" status. This visual distinction helps you immediately identify which cases are your original work versus cases that were shared with you.
+
+**Q: What's included when I import a case ZIP file?**
+
+A: When you import a case ZIP file, you receive the complete case package including all original images, comprehensive annotation data (all 22 data fields), box annotations with precise coordinates and colors, case metadata and timestamps, and file organization exactly as it was in the original case. The import process preserves all visual elements, classifications, support levels, and detailed notes to maintain complete forensic documentation.
+
+**Q: Why can't I import other file types besides ZIP files?**
+
+A: Striae only accepts ZIP files for case import to ensure security and data integrity. ZIP files from Striae exports contain a verified structure with all necessary components (images, data files, metadata) in a standardized format. This restriction prevents potential security issues from unknown file types and ensures that only legitimate Striae case exports can be imported, maintaining the chain of custody for forensic evidence.
+
+**Q: What should I do if my case import fails?**
+
+A: If case import fails, first verify that you're uploading a valid ZIP file exported from Striae. Check that the file isn't corrupted and that you have a stable internet connection. The system will display specific error messages to help diagnose the issue. Common problems include invalid file formats (ensure it's a .zip file), corrupted ZIP files, or network connectivity issues. If problems persist, try importing the case again or contact support with details about the error message.
+
+***
+
 ## � Case Import & Review System
-=======
-## 📥 Case Import & Review System
->>>>>>> ab8006de
 
 **Q: How do I import a case that was shared with me?**
 
@@ -81,11 +128,7 @@
 
 ***
 
-<<<<<<< HEAD
-## �📤 Case Data Export
-=======
 ## 📤 Case Data Export
->>>>>>> ab8006de
 
 **Q: How do I export my case data from Striae?**
 
